#!/bin/bash

RC='\e[0m'
RED='\e[31m'
YELLOW='\e[33m'
GREEN='\e[32m'

# Check if the home directory and linuxtoolbox folder exist, create them if they don't
LINUXTOOLBOXDIR="$HOME/linuxtoolbox"

if [[ ! -d "$LINUXTOOLBOXDIR" ]]; then
    echo -e "${YELLOW}Creating linuxtoolbox directory: $LINUXTOOLBOXDIR${RC}"
    mkdir -p "$LINUXTOOLBOXDIR"
    echo -e "${GREEN}linuxtoolbox directory created: $LINUXTOOLBOXDIR${RC}"
fi

if [[ ! -d "$LINUXTOOLBOXDIR/mybash" ]]; then
    echo -e "${YELLOW}Cloning mybash repository into: $LINUXTOOLBOXDIR/mybash${RC}"
    git clone https://github.com/ChrisTitusTech/mybash "$LINUXTOOLBOXDIR/mybash"
    if [[ $? -eq 0 ]]; then
        echo -e "${GREEN}Successfully cloned mybash repository${RC}"
    else
        echo -e "${RED}Failed to clone mybash repository${RC}"
        exit 1
    fi
fi

cd "$LINUXTOOLBOXDIR/mybash"

command_exists() {
    command -v "$1" >/dev/null 2>&1
}

checkEnv() {
    ## Check for requirements.
    REQUIREMENTS='curl groups sudo'
    for req in ${REQUIREMENTS}; do
        if ! command_exists ${req}; then
            echo -e "${RED}To run me, you need: ${REQUIREMENTS}${RC}"
            exit 1
        fi
    done

<<<<<<< HEAD
    ## Check Package Manager
    PACKAGEMANAGER='nala apt yum dnf pacman zypper'
=======
    ## Check Package Handeler
    PACKAGEMANAGER='apt yum dnf pacman zypper emerge xbps-install nix-env'
>>>>>>> e9382f6b
    for pgm in ${PACKAGEMANAGER}; do
        if command_exists ${pgm}; then
            PACKAGER=${pgm}
            echo -e "Using ${pgm}"
            break
        fi
    done

    if [ -z "${PACKAGER}" ]; then
        echo -e "${RED}Can't find a supported package manager${RC}"
        exit 1
    fi

    if command_exists sudo; then
        SUDO_CMD="sudo"
    elif command_exists doas && [ -f "/etc/doas.conf" ]; then
        SUDO_CMD="doas"
    else
        SUDO_CMD="su -c"
    fi

    echo "Using ${SUDO_CMD} as privilege escalation software"
    
    ## Check if the current directory is writable.
    GITPATH="$(dirname "$(realpath "$0")")"
    if [[ ! -w ${GITPATH} ]]; then
        echo -e "${RED}Can't write to ${GITPATH}${RC}"
        exit 1
    fi

    ## Check SuperUser Group
    SUPERUSERGROUP='wheel sudo root'
    for sug in ${SUPERUSERGROUP}; do
        if groups | (command_exists rg && rg -q ${sug} || grep -q ${sug}); then
            SUGROUP=${sug}
            echo -e "Super user group ${SUGROUP}"
            break
        fi
    done

    ## Check if member of the sudo group.
    if ! groups | (command_exists rg && rg -q ${SUGROUP} || grep -q ${SUGROUP}); then
        echo -e "${RED}You need to be a member of the sudo group to run me!${RC}"
        exit 1
    fi
}

installDepend() {
    ## Check for dependencies.
    DEPENDENCIES='bash bash-completion tar bat tree multitail fastfetch'
    if ! command_exists nvim; then
        DEPENDENCIES="${DEPENDENCIES} neovim"
    fi

    echo -e "${YELLOW}Installing dependencies...${RC}"
    if [[ $PACKAGER == "pacman" ]]; then
        if ! command_exists yay && ! command_exists paru; then
            echo "Installing yay as AUR helper..."
            ${SUDO_CMD} ${PACKAGER} --noconfirm -S base-devel
            cd /opt && ${SUDO_CMD} git clone https://aur.archlinux.org/yay-git.git && ${SUDO_CMD} chown -R ${USER}:${USER} ./yay-git
            cd yay-git && makepkg --noconfirm -si
        else
            echo "AUR helper already installed"
        fi
        if command_exists yay; then
            AUR_HELPER="yay"
        elif command_exists paru; then
            AUR_HELPER="paru"
        else
            echo "No AUR helper found. Please install yay or paru."
            exit 1
        fi
        ${AUR_HELPER} --noconfirm -S ${DEPENDENCIES}
<<<<<<< HEAD
    elif [[ $PACKAGER == "nala" ]]; then
        sudo ${PACKAGER} install -y ${DEPENDENCIES}
=======
    elif [[ $PACKAGER == "emerge" ]]; then
        ${PACKAGER} -v app-shells/bash app-shells/bash-completion app-arch/tar app-editors/neovim sys-apps/bat app-text/tree app-text/multitail app-misc/fastfetch
    elif [[ $PACKAGER == "xbps-install" ]]; then
        ${PACKAGER} -v ${DEPENDENCIES}
    elif [[ $PACKAGER == "nix-env" ]]; then
        ${PACKAGER} -iA nixos.bash nixos.bash-completion nixos.gnutar nixos.neovim nixos.bat nixos.tree nixos.multitail nixos.fastfetch
>>>>>>> e9382f6b
    else
        ${SUDO_CMD} ${PACKAGER} install -yq ${DEPENDENCIES}
    fi
}

installStarship() {
    if command_exists starship; then
        echo "Starship already installed"
        return
    fi

    if ! curl -sS https://starship.rs/install.sh | sh; then
        echo -e "${RED}Something went wrong during starship install!${RC}"
        exit 1
    fi
    if command_exists fzf; then
        echo "Fzf already installed"
    else
        git clone --depth 1 https://github.com/junegunn/fzf.git ~/.fzf
        ~/.fzf/install
    fi
}

installZoxide() {
    if command_exists zoxide; then
        echo "Zoxide already installed"
        return
    fi

    if ! curl -sS https://raw.githubusercontent.com/ajeetdsouza/zoxide/main/install.sh | sh; then
        echo -e "${RED}Something went wrong during zoxide install!${RC}"
        exit 1
    fi
}

install_additional_dependencies() {
<<<<<<< HEAD
    sudo apt update
    sudo apt install -y trash-cli bat meld jpico
=======
   case $(command -v apt || command -v zypper || command -v dnf || command -v pacman) in
        *apt)
            curl -LO https://github.com/neovim/neovim/releases/latest/download/nvim.appimage
            chmod u+x nvim.appimage
            ./nvim.appimage --appimage-extract
            ${SUDO_CMD} mv squashfs-root /opt/neovim
            ${SUDO_CMD} ln -s /opt/neovim/AppRun /usr/bin/nvim
            ;;
        *zypper)
            ${SUDO_CMD} zypper refresh
            ${SUDO_CMD} zypper install -y neovim 
            ;;
        *dnf)
            ${SUDO_CMD} dnf check-update
            ${SUDO_CMD} dnf install -y neovim 
            ;;
        *pacman)
            ${SUDO_CMD} pacman -Syu
            ${SUDO_CMD} pacman -S --noconfirm neovim 
            ;;
        *)
            echo "No supported package manager found. Please install neovim manually."
            exit 1
            ;;
    esac
>>>>>>> e9382f6b
}

linkConfig() {
    ## Get the correct user home directory.
    USER_HOME=$(getent passwd ${SUDO_USER:-$USER} | cut -d: -f6)
    ## Check if a bashrc file is already there.
    OLD_BASHRC="${USER_HOME}/.bashrc"
    if [[ -e ${OLD_BASHRC} ]]; then
        echo -e "${YELLOW}Moving old bash config file to ${USER_HOME}/.bashrc.bak${RC}"
        if ! mv ${OLD_BASHRC} ${USER_HOME}/.bashrc.bak; then
            echo -e "${RED}Can't move the old bash config file!${RC}"
            exit 1
        fi
    fi

    echo -e "${YELLOW}Linking new bash config file...${RC}"
    ## Make symbolic link.
    ln -svf ${GITPATH}/.bashrc ${USER_HOME}/.bashrc
    ln -svf ${GITPATH}/starship.toml ${USER_HOME}/.config/starship.toml
}

checkEnv
installDepend
installStarship
installZoxide
install_additional_dependencies

if linkConfig; then
    echo -e "${GREEN}Done!\nRestart your shell to see the changes.${RC}"
else
    echo -e "${RED}Something went wrong!${RC}"
fi
<|MERGE_RESOLUTION|>--- conflicted
+++ resolved
@@ -41,13 +41,9 @@
         fi
     done
 
-<<<<<<< HEAD
-    ## Check Package Manager
-    PACKAGEMANAGER='nala apt yum dnf pacman zypper'
-=======
     ## Check Package Handeler
-    PACKAGEMANAGER='apt yum dnf pacman zypper emerge xbps-install nix-env'
->>>>>>> e9382f6b
+    PACKAGEMANAGER='nala apt yum dnf pacman zypper emerge xbps-install nix-env'
+
     for pgm in ${PACKAGEMANAGER}; do
         if command_exists ${pgm}; then
             PACKAGER=${pgm}
@@ -121,17 +117,14 @@
             exit 1
         fi
         ${AUR_HELPER} --noconfirm -S ${DEPENDENCIES}
-<<<<<<< HEAD
     elif [[ $PACKAGER == "nala" ]]; then
-        sudo ${PACKAGER} install -y ${DEPENDENCIES}
-=======
+        ${SUDO_CMD} ${PACKAGER} install -y ${DEPENDENCIES}
     elif [[ $PACKAGER == "emerge" ]]; then
-        ${PACKAGER} -v app-shells/bash app-shells/bash-completion app-arch/tar app-editors/neovim sys-apps/bat app-text/tree app-text/multitail app-misc/fastfetch
+        ${SUDO_CMD} ${PACKAGER} -v app-shells/bash app-shells/bash-completion app-arch/tar app-editors/neovim sys-apps/bat app-text/tree app-text/multitail app-misc/fastfetch
     elif [[ $PACKAGER == "xbps-install" ]]; then
-        ${PACKAGER} -v ${DEPENDENCIES}
+        ${SUDO_CMD} ${PACKAGER} -v ${DEPENDENCIES}
     elif [[ $PACKAGER == "nix-env" ]]; then
-        ${PACKAGER} -iA nixos.bash nixos.bash-completion nixos.gnutar nixos.neovim nixos.bat nixos.tree nixos.multitail nixos.fastfetch
->>>>>>> e9382f6b
+        ${SUDO_CMD} ${PACKAGER} -iA nixos.bash nixos.bash-completion nixos.gnutar nixos.neovim nixos.bat nixos.tree nixos.multitail nixos.fastfetch
     else
         ${SUDO_CMD} ${PACKAGER} install -yq ${DEPENDENCIES}
     fi
@@ -168,10 +161,6 @@
 }
 
 install_additional_dependencies() {
-<<<<<<< HEAD
-    sudo apt update
-    sudo apt install -y trash-cli bat meld jpico
-=======
    case $(command -v apt || command -v zypper || command -v dnf || command -v pacman) in
         *apt)
             curl -LO https://github.com/neovim/neovim/releases/latest/download/nvim.appimage
@@ -197,7 +186,6 @@
             exit 1
             ;;
     esac
->>>>>>> e9382f6b
 }
 
 linkConfig() {
