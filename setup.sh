--- conflicted
+++ resolved
@@ -24,11 +24,7 @@
 
     ## Check for requirements.
     REQUIREMENTS='curl groups sudo'
-<<<<<<< HEAD
     if ! which ${REQUIREMENTS} >/dev/null; then
-=======
-    if ! which ${REQUIREMENTS}>/dev/null;then
->>>>>>> 2f567082
         echo -e "${RED}To run me, you need: ${REQUIREMENTS}${RC}"
         exit 1
     fi
@@ -59,22 +55,7 @@
     ## Check for dependencies.
     DEPENDENCIES='autojump bash bash-completion tar neovim'
     echo -e "${YELLOW}Installing dependencies...${RC}"
-<<<<<<< HEAD
     sudo ${PACKAGER} install -yq ${DEPENDENCIES}
-}
-
-installStarship() {
-    if ! curl -sS https://starship.rs/install.sh | sudo sh; then
-=======
-    if [[  -x "/usr/bin/apt-get" ]]; then
-        sudo dpkg --configure -a
-        sudo apt-get install -fyq ${DEPENDENCIES}
-        sudo dpkg --configure -a
-    elif [[  -x "/usr/bin/yum" ]]; then
-        sudo yum install -yq ${DEPENDENCIES}
-    elif [[  -x "/usr/bin/dnf" ]]; then
-        sudo dnf install -yq ${DEPENDENCIES}
-    fi
 }
 
 installStarship(){
@@ -85,7 +66,6 @@
     fi
 
     if ! curl -sS https://starship.rs/install.sh|sh;then
->>>>>>> 2f567082
         echo -e "${RED}Something went wrong during starship install!${RC}"
         exit 1
     fi
